--- conflicted
+++ resolved
@@ -157,7 +157,7 @@
     return out, warn
 
 
-<<<<<<< HEAD
+
 def build_plotly_multi_year(clean_df):
     """Line chart: Revenue & Net income or profit across all years, per company."""
     df = clean_df.copy()
@@ -237,12 +237,12 @@
 def build_plotly_chart(clean_df, latest_year=None):
     """
     Grouped bars of Revenue vs Net income (or profit) for the selected/latest Year.
-=======
+
 def build_plotly_chart(clean_df, latest_year=None):
     """
     Returns a Plotly figure: grouped bars of Revenue vs Net income
     for each Company in the selected/latest Year.
->>>>>>> d0aa2366
+
     Expects canonical columns: Company | Year | LineItem | Value
     """
     df = clean_df.copy()
@@ -255,11 +255,11 @@
     else:
         latest_year = None
 
-<<<<<<< HEAD
+
     # Canonicalize line items
-=======
+
     # ------ NEW: canonicalize LineItem values ------------------------
->>>>>>> d0aa2366
+
     li_norm = (
         df["LineItem"]
         .astype(str)
@@ -270,29 +270,29 @@
 
     df["LI_CANON"] = np.select(
         [
-<<<<<<< HEAD
+
             li_norm.str.contains(
                 r"\b(?:net income|net profit|profit)\b", regex=True, na=False
             ),
             li_norm.str.contains(
                 r"\b(?:revenue|total revenue|sales|total sales)\b", regex=True, na=False
             ),
-=======
+
             li_norm.str.contains(r"\b(net income|net profit|profit)\b"),
             li_norm.str.contains(r"\b(revenue|total revenue|sales|total sales)\b"),
->>>>>>> d0aa2366
+
         ],
         ["Net income", "Revenue"],
         default=df["LineItem"].astype(str),
     )
 
-<<<<<<< HEAD
+
     # Build pivot for grouped bars
-=======
+
     # --- Build pivot on the canonical names build traces --------------
     print("Line items seen:", sorted(df["LI_CANON"].unique()))
 
->>>>>>> d0aa2366
+
     need = df["LI_CANON"].isin(["Revenue", "Net income"])
     pivot = (
         df[need]
@@ -302,10 +302,10 @@
     )
 
     fig = go.Figure()
-<<<<<<< HEAD
-=======
+
+
     # x_vals = pivot.index.astype(str).tolist()
->>>>>>> d0aa2366
+
 
     if "Revenue" in pivot.columns:
         fig.add_bar(name="Revenue", x=pivot.index.tolist(), y=pivot["Revenue"].tolist())
@@ -313,20 +313,20 @@
     if "Net income" in pivot.columns:
         fig.add_bar(
             name="Net income", x=pivot.index.tolist(), y=pivot["Net income"].tolist()
-<<<<<<< HEAD
+
         )  # noqa: E501
-=======
+
         )
->>>>>>> d0aa2366
+
 
     title_year = f" — {latest_year}" if latest_year is not None else ""
     fig.update_layout(
         barmode="group",
-<<<<<<< HEAD
+
         title=f"Revenue vs Net income or Profit{title_year}",
-=======
+
         title=f"Revenue vs Net income{title_year}",
->>>>>>> d0aa2366
+
         xaxis_title="Company",
         yaxis_title="Value",
         margin=dict(l=40, r=20, t=60, b=40),
@@ -393,11 +393,11 @@
     ax.set_xticks(x)
     ax.set_xticklabels(companies, rotation=25, ha="right")
     title_year = f" — {latest_year}" if latest_year is not None else ""
-<<<<<<< HEAD
+
     ax.set_title(f"Revenue vs Net income or Profit{title_year}")  # ← change this
-=======
+
     ax.set_title(f"Revenue vs Net income{title_year}")
->>>>>>> d0aa2366
+
     ax.set_ylabel("Value")
     ax.legend(loc="upper right")
     fig.tight_layout()
@@ -567,7 +567,7 @@
     # fig_json must always be defined (None means "no interactive chart")
     fig_json = None  # <-- KEY: ensure defined for all paths
 
-<<<<<<< HEAD
+
     # NEW: always-defined defaults for the template
     years = []
     figs_by_year_json = "{}"
@@ -608,7 +608,7 @@
                     )
                 figs_by_year_json = json.dumps(figs_by_year)
 
-=======
+
     # Use the normalized dataframe (clean_df) for the chart:
     has_canonical = {"Company", "Year", "LineItem", "Value"}.issubset(use_df.columns)
 
@@ -617,7 +617,7 @@
         fig = build_plotly_chart(use_df)
         fig_json = json.dumps(fig, cls=PlotlyJSONEncoder)  # pass to template
 
->>>>>>> d0aa2366
+
         # 2) Try to produce a PNG for the PDF using Kaleido
         try:
             png_bytes = fig.to_image(format="png", scale=2)  # needs 'kaleido'
@@ -640,17 +640,17 @@
         "result.html",
         summary=summary,
         ai_text=ai_text,
-<<<<<<< HEAD
+
         chart_data=chart_data,  # base64 PNG for PDF - latest-year bars (already there)
         fig_json=fig_json,  # None => template falls back to PNG <-- NEW
         years=years,  # NEW
         figs_by_year_json=figs_by_year_json,  # NEW
         fig_all_json=fig_all_json,  # <-- NEW
         chart_data_all=chart_data_all,  # <-- NEW
-=======
+
         chart_data=chart_data,  # base64 PNG for PDF
         fig_json=fig_json,  # None => template falls back to PNG <-- NEW
->>>>>>> d0aa2366
+
     )
 
 
