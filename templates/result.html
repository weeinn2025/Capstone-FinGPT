--- conflicted
+++ resolved
@@ -58,7 +58,7 @@
     <div class="ai-summary">
       <h3>AI Analysis</h3>
       <p>{{ ai_text }}</p>
-<<<<<<< HEAD
+
             
       <!-- ↓↓↓ Download PDF form inserted here with embedded data ↓↓↓ -->
       <form id="pdf-form" action="{{ url_for('download_pdf') }}" method="post">
@@ -69,7 +69,7 @@
         <input type="hidden" name="chart_data" value="{{ chart_data }}">
         <!-- NEW: all-years line chart - ship the chart PNG as a base64 string --> 
         <input type="hidden" name="chart_data_all" value="{{ chart_data_all or '' }}">
-=======
+
 
       <!-- ↓↓↓ Download PDF form inserted here ↓↓↓ -->
       <form action="{{ url_for('download_pdf') }}" method="post">
@@ -79,7 +79,7 @@
         <input type="hidden" name="ai_text" value="{{ ai_text }}">
         <!-- new: ship the chart PNG as a base64 string -->
         <input type="hidden" name="chart_data" value="{{ chart_data }}">
->>>>>>> d0aa2366
+
         <button type="submit">Download as PDF</button>
       </form>
     </div>  {# <-- close .ai-summary div #}
@@ -95,7 +95,7 @@
   {# ——— Financial Chart ——— #}
   {% if fig_json %}
     <div style="margin-top:1.5em;">
-<<<<<<< HEAD
+
       <h3>Revenue vs Net Income or Profit — interactive</h3>
 
       <!-- controls: year selector + big download button -->
@@ -117,18 +117,18 @@
     </div>
 
 
-=======
+
       <h3>Revenue vs Net Income — interactive</h3>
       <div id="plotly-chart" style="width:100%;max-width:1000px;height:420px;"></div>
     </div>
 
->>>>>>> d0aa2366
+
     <!-- Plotly CDN (loads once on this page) -->
     <script src="https://cdn.plot.ly/plotly-2.32.0.min.js"></script>
     <script>
       // `fig_json` is a JSON string generated with PlotlyJSONEncoder in Flask.
       // We embed it as a real JS object (no quotes) using `|safe`.
-<<<<<<< HEAD
+
       // Data passed from Flask/Jinja
       const initialFig   = {{ (fig_json or "null")|safe }};
       const years        = {{ years|tojson }};
@@ -189,17 +189,17 @@
           scale: 2
         });
       });
-=======
+
       const fig = {{ fig_json | safe }};
       const config = { responsive: true, displaylogo: false };
       Plotly.newPlot('plotly-chart', fig.data, fig.layout || {}, config);
->>>>>>> d0aa2366
+
     </script>
 
   {% elif chart_data %}
     {# Fallback to the static PNG if we don't have Plotly JSON #}
     <div style="margin-top:1.5em;">
-<<<<<<< HEAD
+
       <h3>Revenue vs Net Income or Profit (static)</h3>
       <img
         src="data:image/png;base64,{{ chart_data }}"
@@ -210,14 +210,14 @@
         <em>Data disclaimer:</em> Sample/illustrative data; year labels can reflect
         non-aligned fiscal years across companies. Values may be normalized/rounded.
       </p>
-=======
+
       <h3>Revenue vs Net Income (static)</h3>
       <img
         src="data:image/png;base64,{{ chart_data }}"
         alt="Bar chart of revenue vs net income"
         style="max-width:100%;height:auto;border:1px solid #ccc;"
       />
->>>>>>> d0aa2366
+
     </div>
   {% endif %}
 
